--- conflicted
+++ resolved
@@ -1,10 +1,7 @@
-<<<<<<< HEAD
 // Use if you want to force the software SPI subsystem to be used for some reason (generally, you don't)
 // #define FORCE_SOFTWARE_SPI
 // Use if you want to force non-accelerated pin access (hint: you really don't, it breaks lots of things)
-=======
 // #define FORCE_SOFTWARE_SPI
->>>>>>> ed8c33d9
 // #define FORCE_SOFTWARE_PINS
 #include "FastLED.h"
 
@@ -35,11 +32,7 @@
       // FastLED.addLeds<TM1803, DATA_PIN, RGB>(leds, NUM_LEDS);
       // FastLED.addLeds<TM1804, DATA_PIN, RGB>(leds, NUM_LEDS);
       // FastLED.addLeds<TM1809, DATA_PIN, RGB>(leds, NUM_LEDS);
-<<<<<<< HEAD
-      // FastLED.addLeds<WS2811, DATA_PIN, GRB>(leds, NUM_LEDS);
-=======
       // FastLED.addLeds<WS2811, DATA_PIN, RGB>(leds, NUM_LEDS);
->>>>>>> ed8c33d9
       // FastLED.addLeds<WS2812, DATA_PIN, RGB>(leds, NUM_LEDS);
       FastLED.addLeds<WS2812B, DATA_PIN, RGB>(leds, NUM_LEDS);
       // FastLED.addLeds<NEOPIXEL, DATA_PIN, RGB>(leds, NUM_LEDS);
