--- conflicted
+++ resolved
@@ -14,13 +14,6 @@
 * interrupt friendly code on the due
 * code re-org for future wider platform support
 * Spark Core support
-<<<<<<< HEAD
-* Teensy LC support 
-* rfduino support (no dithering on clockless, no hardware spi yet) 
 * arduino zero support (no hardware spi yet)
-=======
-* Teensy LC support
-* rfduino support
 * greatly improved clockless output for avr
-* greatly improved clockless output for arm m0 boards
->>>>>>> 9b047b56
+* greatly improved clockless output for arm m0 boards